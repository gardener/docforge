// SPDX-FileCopyrightText: 2020 SAP SE or an SAP affiliate company and Gardener contributors
//
// SPDX-License-Identifier: Apache-2.0

package github

//go:generate go run github.com/maxbrunsfeld/counterfeiter/v6 -generate -header ../../../license_prefix.txt

import (
	"context"
	"fmt"
	"io/ioutil"
	"net/http"
	"net/url"
	"strings"

	"github.com/gardener/docforge/pkg/api"
	"github.com/gardener/docforge/pkg/resourcehandlers"
	"github.com/gardener/docforge/pkg/util/httpclient"
	"github.com/gardener/docforge/pkg/util/urls"
	"github.com/google/go-github/v32/github"
	"k8s.io/klog/v2"
)

// TreeEntryToGitHubLocator creates a ResourceLocator from a github.TreeEntry and shaAlias.
// The shaAlias is a ref i.e. the name of e.g. a branch or a tag that should resolve to this resource
// in the git database. It binds the formats of a GitHub website URLs to the GitHub API URLs.
//
// Example tree entries:
//{
//	"path": "docs",
//	"mode": "040000",
//	"type": "tree",
//	"sha": "5e11bda664b234920d85db5ca10055916c11e35d",
//	"url": "https://api.github.com/repos/gardener/gardener/git/trees/5e11bda664b234920d85db5ca10055916c11e35d"
//}
// Example blob:
//{
//	"path": "docs/README.md",
//	"mode": "100644",
//	"type": "blob",
//  "size": "6260"
//	"sha": "91776959202ec10db883c5cfc05c51e78403f02c",
//	"url": "https://api.github.com/repos/gardener/gardener/git/blobs/91776959202ec10db883c5cfc05c51e78403f02c"
//}
func TreeEntryToGitHubLocator(treeEntry *github.TreeEntry, shaAlias string) *ResourceLocator {
	// Tree entries such as (submodule) `commit` objects do not have URL
	// and cannot be converted to ResourceLocator
	if treeEntry.URL == nil {
		return nil
	}
	u, err := url.Parse(treeEntry.GetURL())
	if err != nil {
		panic(fmt.Sprintf("failed to parse u %v: %v", treeEntry.GetURL(), err))
	}

	sourceURLSegments := strings.Split(u.Path, "/")
	owner := sourceURLSegments[2]
	repo := sourceURLSegments[3]
	host := u.Host
	if host != "api.github.com" {
		owner = sourceURLSegments[4]
		repo = sourceURLSegments[5]
	} else {
		host = "github.com"
	}

	resourceType, err := NewResourceType(treeEntry.GetType())
	if err != nil {
		panic(fmt.Sprintf("unexpected resource type %v: %v", treeEntry.GetType(), err))
	}
	return &ResourceLocator{
		Scheme:   u.Scheme,
		Host:     host,
		Owner:    owner,
		Path:     treeEntry.GetPath(),
		Type:     resourceType,
		Repo:     repo,
		SHA:      treeEntry.GetSHA(),
		SHAAlias: shaAlias,
	}
}

<<<<<<< HEAD
=======
// Recursively adds or merges nodes built from flat ResourceLocators list to node.Nodes
func (gh *GitHub) buildNodes(ctx context.Context, node *api.Node, excludePaths []string, frontMatter map[string]interface{}, excludeFrontMatter map[string]interface{}, depth int32, childResourceLocators []*ResourceLocator, currentDepth int32) ([]*api.Node, error) {
	var (
		nodesResult []*api.Node
		nodePath    string
	)
	if node.NodeSelector != nil {
		nodePath = node.NodeSelector.Path
	} else if len(node.Source) > 0 {
		nodePath = node.Source
	}
	nodePathRL, err := Parse(nodePath)
	if err != nil {
		return nil, err
	}
	nodeResourceLocator, err := gh.cache.GetWithInit(ctx, nodePathRL)
	if nodeResourceLocator == nil || err != nil {
		panic(fmt.Sprintf("Node is not available as ResourceLocator %v: %v", nodePath, err))
	}
	nodePathSegmentsCount := len(strings.Split(nodeResourceLocator.Path, "/"))
	for _, childResourceLocator := range childResourceLocators {
		if !hasPathPrefix(childResourceLocator.Path, nodeResourceLocator.Path) {
			continue
		}
		// check if this resource path has to be excluded
		exclude := false
		for _, excludePath := range excludePaths {
			regex, err := regexp.Compile(excludePath)
			if err != nil {
				return nil, fmt.Errorf("invalid path exclude expression %s: %w", excludePath, err)
			}
			urlString := childResourceLocator.String()
			if regex.Match([]byte(urlString)) {
				exclude = true
				break
			}
		}
		if !exclude {
			childPathSegmentsCount := len(strings.Split(childResourceLocator.Path, "/"))
			childName := childResourceLocator.GetName()
			// 1 sublevel only
			if (childPathSegmentsCount - nodePathSegmentsCount) == 1 {
				// folders and .md files only
				if childResourceLocator.Type == Blob {
					if !strings.HasSuffix(strings.ToLower(childName), ".md") {
						continue
					}
					// check for frontMatter filter compliance
					if frontMatter != nil || excludeFrontMatter != nil {
						// TODO: cache and reuse to avoid redundant reads when the structure nodes are processed
						// TODO: filter nodes once the content is read & parsed
						//b, err := gh.Read(ctx, childResourceLocator.String())
						//if err != nil {
						//	return nil, err
						//}
						selected := true //, err := markdown.MatchFrontMatterRules(b, frontMatter, excludeFrontMatter)
						//if err != nil {
						//	return nil, err
						//}
						if !selected {
							continue
						}
					}
				}
				n := &api.Node{
					Name:   childName,
					Source: childResourceLocator.String(),
				}
				n.SetParent(node)
				// recursively build subnodes if entry is sub-tree
				if childResourceLocator.Type == Tree {
					if depth > 0 && depth == currentDepth {
						continue
					}
					currentDepth++
					if childResourceLocators, err = gh.cache.GetSubsetWithInit(ctx, childResourceLocator.String()); err != nil {
						return nil, err
					}
					childNodes, err := gh.buildNodes(ctx, n, excludePaths, frontMatter, excludeFrontMatter, depth, childResourceLocators, currentDepth)
					if err != nil {
						return nil, err
					}
					if n.Nodes == nil {
						n.Nodes = make([]*api.Node, 0)
					}
					n.Nodes = append(n.Nodes, childNodes...)
					currentDepth--
				}
				nodesResult = append(nodesResult, n)
			}
		}
	}
	return nodesResult, nil
}

>>>>>>> aa69fb46
func hasPathPrefix(path, prefix string) bool {
	if strings.HasPrefix(path, prefix) {
		if strings.HasSuffix(prefix, "/") {
			return true
		}
		sub := path[len(prefix):]
		return strings.HasPrefix(sub, "/")
	}
	return false
}

// GitHub implements resourcehandlers/ResourceHandler
type GitHub struct {
	Client        *github.Client
	httpClient    *http.Client
	cache         *Cache
	acceptedHosts []string
}

// NewResourceHandler creates new GitHub ResourceHandler objects
func NewResourceHandler(client *github.Client, httpClient *http.Client, acceptedHosts []string) resourcehandlers.ResourceHandler {
	return &GitHub{
		Client:        client,
		httpClient:    httpClient,
		cache:         NewCache(&githubTreeExtractor{client: client}),
		acceptedHosts: acceptedHosts,
	}
}

type githubTreeExtractor struct {
	client *github.Client
}

func (tE *githubTreeExtractor) ExtractTree(ctx context.Context, rl *ResourceLocator) ([]*ResourceLocator, error) {
	gitTree, resp, err := tE.client.Git.GetTree(ctx, rl.Owner, rl.Repo, rl.SHAAlias, true)
	if err != nil {
		if resp != nil && resp.StatusCode == http.StatusNotFound {
			// add repo key to avoid further calls to this repo
			return nil, resourcehandlers.ErrResourceNotFound(rl.String())
		}
		return nil, err
	}
	if resp.StatusCode >= 400 {
		return nil, fmt.Errorf("request for %s://%s/repos/%s/%s/git/trees/%s failed with status: %s", rl.Scheme, rl.Host, rl.Owner, rl.Repo, rl.SHAAlias, resp.Status)
	}
	result := make([]*ResourceLocator, 0)

	for _, entry := range gitTree.Entries {
		result = append(result, TreeEntryToGitHubLocator(entry, rl.SHAAlias))
	}
	return result, nil
}

// URLToGitHubLocator produces a ResourceLocator from a GitHub website URL.
// ResourceLocator is the internal format used to dereference GitHub website
// links from documentation structure specification and documents.
//
// Examples:
// - https://github.com/gardener/gardener/tree/master/docs
// - https://github.com/gardener/gardener/blob/master/docs/README.md
// - https://raw.githubusercontent.com/gardener/docforge/master/README.md
// - https://github.com/gardener/docforge/blob/master/README.md?raw=true
// - https://github.enterprise/org/repo/blob/master/docs/img/image.png?raw=true
// - https://github.enterprise/raw/org/repo/master/docs/img/image.png
// - https://raw.github.enterprise/org/repo/master/docs/img/img.png
// If resolveAPIUrl is true, GitHub API will be queried to populate the API URL for
// that resource (its SHA cannot be inferred from the url). If it's false the APIUrl
// property will be nil. In this case ctx can be omitted too.
func (gh *GitHub) URLToGitHubLocator(ctx context.Context, urlString string, resolveAPIUrl bool) (*ResourceLocator, error) {
	var (
		ghRL, cachedRL *ResourceLocator
		err            error
	)
	if ghRL, err = Parse(urlString); err != nil {
		return nil, err
	}
	//check if default branch placeholder has been used
	if ghRL.SHAAlias == "DEFAULT_BRANCH" {
		if ghRL.SHAAlias, err = GetDefaultBranch(ctx, gh.Client, ghRL); err != nil {
			return nil, err
		}
	}
	if ghRL.Type == Wiki || len(ghRL.SHAAlias) == 0 {
		return ghRL, nil
	}
	if resolveAPIUrl {
		cachedRL, err = gh.cache.GetWithInit(ctx, ghRL)
	} else {
		cachedRL, err = gh.cache.Get(ghRL)
	}
	if err != nil {
		if _, ok := err.(resourcehandlers.ErrResourceNotFound); ok {
			return ghRL, err
		}
		return nil, err
	}
	if cachedRL != nil {
		return cachedRL, nil
	}
	return ghRL, nil
}

// Accept implements resourcehandlers/ResourceHandler#Accept
func (gh *GitHub) Accept(uri string) bool {
	var (
		u   *url.URL
		err error
	)
	if gh.acceptedHosts == nil {
		return false
	}
	// Quick sanity check, preventing panic when trying to
	// resolve relative paths in u.Parse
	if !strings.HasPrefix(uri, "http") {
		return false
	}
	if u, err = u.Parse(uri); err != nil {
		return false
	}
	// check if this is a GitHub URL
	if rl, err := Parse(uri); rl == nil || err != nil {
		return false
	}
	for _, s := range gh.acceptedHosts {
		if u.Host == s {
			return true
		}
	}
	return false
}

// ResolveNodeSelector recursively adds nodes built from tree entries to node
// ResolveNodeSelector implements resourcehandlers/ResourceHandler#ResolveNodeSelector
func (gh *GitHub) ResolveNodeSelector(ctx context.Context, node *api.Node, excludePaths []string, frontMatter map[string]interface{}, excludeFrontMatter map[string]interface{}, depth int32) ([]*api.Node, error) {
	rl, err := gh.URLToGitHubLocator(ctx, node.NodeSelector.Path, true)
	if err != nil {
		if _, ok := err.(resourcehandlers.ErrResourceNotFound); ok {
			return []*api.Node{}, nil
		}
		return nil, err
	}

<<<<<<< HEAD
	return BaseResolveNodeSelector(ctx, rl, gh, gh.cache, node, excludePaths, frontMatter, excludeFrontMatter, depth)
=======
	childResourceLocators, err := gh.cache.GetSubsetWithInit(ctx, rl.String())
	if err != nil {
		return nil, err
	}
	childNodes, err := gh.buildNodes(ctx, node, excludePaths, frontMatter, excludeFrontMatter, depth, childResourceLocators, 0)
	if err != nil {
		return nil, err
	}
	// finally, cleanup folder entries from contentSelectors
	_node := &api.Node{
		Nodes: childNodes,
	}
	CleanupNodeTree(_node)
	childNodes = _node.Nodes
	if childNodes == nil {
		return []*api.Node{}, nil
	}

	return childNodes, nil
>>>>>>> aa69fb46
}

// ResolveDocumentation for a given path and return it as a *api.Documentation
func (gh *GitHub) ResolveDocumentation(ctx context.Context, path string) (*api.Documentation, error) {
	rl, err := gh.URLToGitHubLocator(ctx, path, true)
	if err != nil {
		return nil, err
	}
	// TODO: In cases where nodesSelector.Path is set to an url pointing to a resource with .md extension, it's
	// considered as invalid. This is to avoid downloading the resource twice. Contemplate logic that caches
	// the resource once read for later downloads.
	if !(rl.Type == Blob || rl.Type == Raw) || urls.Ext(rl.String()) == ".md" {
		return nil, nil
	}
	//here rl.SHAAlias on the right side is the repo current branch
	rl.SHAAlias = api.ChooseTargetBranch(path, rl.SHAAlias)
	//getting nVersions based on configuration
	nVersions := api.ChooseNVersions(path)
	tags, err := gh.GetAllTags(ctx, rl)
	if err != nil {
		return nil, err
	}
	blob, err := gh.Read(ctx, rl.String())
	if err != nil {
		return nil, err
	}

	doc, err := api.ParseWithMetadata(blob, tags, nVersions, rl.SHAAlias)
	if err != nil {
		return nil, fmt.Errorf("failed to parse manifest: %s. %+v", path, err)
	}

	return doc, nil
}

// GetAllTags returns all tags from a given resource locator
func (gh *GitHub) GetAllTags(ctx context.Context, rl *ResourceLocator) ([]string, error) {
	refs, _, err := gh.Client.Git.ListMatchingRefs(ctx, rl.Owner, rl.Repo, &github.ReferenceListOptions{Ref: "tags"})
	if err != nil {
		return nil, err
	}
	refString := []string{}
	for _, ref := range refs {
		parts := strings.Split(*ref.Ref, "refs/tags/")
		refString = append(refString, parts[1])
	}
	return refString, nil
}

// Read implements resourcehandlers/ResourceHandler#Read
func (gh *GitHub) Read(ctx context.Context, uri string) ([]byte, error) {
	var (
		blob []byte
		rl   *ResourceLocator
		err  error
	)
	if rl, err = gh.URLToGitHubLocator(ctx, uri, true); err != nil {
		return nil, err
	}
	if rl != nil {
		switch rl.Type {
		case Blob:
			{
				blob, _, err = gh.Client.Git.GetBlobRaw(ctx, rl.Owner, rl.Repo, rl.SHA)
				if err != nil {
					return nil, err
				}
			}
		case Wiki:
			{
				wikiPage := rl.String()
				if !strings.HasSuffix(wikiPage, ".md") {
					wikiPage = fmt.Sprintf("%s.%s", wikiPage, "md")
				}
				req, err := http.NewRequestWithContext(ctx, http.MethodGet, wikiPage, nil)
				if err != nil {
					return nil, err
				}
				resp, err := gh.httpClient.Do(req)
				if err != nil {
					return nil, err
				}
				defer resp.Body.Close()
				var hasContentTypeRaw bool
				for _, ct := range resp.Header["Content-Type"] {
					if strings.Contains(ct, "text/plain") {
						hasContentTypeRaw = true
						break
					}
				}
				if !hasContentTypeRaw {
					return nil, fmt.Errorf("Request for resource content to %s returned unexpected content type for wiki raw content: %s", rl.String(), resp.Header["Content-Type"])
				}
				return ioutil.ReadAll(resp.Body)
			}
		case Tree:
			{
				klog.Warningf("Attempted to read tree object from GitHub: %s. Only wiki pages and blob URLs are supported", rl.String())
			}
		}
	}
	return blob, err
}

// ReadGitInfo implements resourcehandlers/ResourceHandler#ReadGitInfo
func (gh *GitHub) ReadGitInfo(ctx context.Context, uri string) ([]byte, error) {
	return ReadGitInfo(ctx, uri, gh.Client)
}

// ResourceName implements resourcehandlers/ResourceHandler#ResourceName
func (gh *GitHub) ResourceName(uri string) (string, string) {
	if u, err := urls.Parse(uri); err == nil {
		return u.ResourceName, u.Extension
	}
	return "", ""
}

// BuildAbsLink builds the abs link from the source and the relative path
// Implements resourcehandlers/ResourceHandler#BuildAbsLink
func (gh *GitHub) BuildAbsLink(source, relPath string) (string, error) {
	u, err := url.Parse(relPath)
	if err != nil {
		return "", err
	}

	if !u.IsAbs() {
		u, err = url.Parse(source)
		if err != nil {
			return "", err
		}
		if strings.HasPrefix(relPath, "/") {
			// local link path starting from repo root
			var rl *ResourceLocator
			if rl, err = Parse(source); err != nil {
				return "", err
			}
			if rl != nil {
				repo := fmt.Sprintf("/%s/%s/%s/%s", rl.Owner, rl.Repo, rl.Type, rl.SHAAlias)
				if !strings.HasPrefix(relPath, repo+"/") {
					relPath = fmt.Sprintf("%s%s", repo, relPath)
				}
			}
		}
		u, err = u.Parse(relPath)
		if err != nil {
			return "", err
		}
	}

	return gh.verifyLinkType(u)
}

// verifyLinkType verifies the relative link type ('blob' or 'tree')
// and change the type if required. If the relative link doesn't exist
// #resourcehandlers.ErrResourceNotFound error is returned.
func (gh *GitHub) verifyLinkType(u *url.URL) (string, error) {
	link := u.String()
	rl, err := Parse(link)
	if err != nil {
		return "", err
	}
	var crl *ResourceLocator
	if crl, err = gh.cache.Get(rl); err != nil {
		return "", err
	}
	// if repo cache contains a record
	if crl != nil {
		if crl.Type == rl.Type {
			return link, nil
		}
		rl.Type = crl.Type
		return rl.String(), nil
	}
	// not found
	return link, resourcehandlers.ErrResourceNotFound(link)
}

// SetVersion replaces the version segment in the path of GitHub URLs if
// applicable or returns the original URL unchanged if not.
// Implements resourcehandlers/ResourceHandler#SetVersion
func (gh *GitHub) SetVersion(absLink, version string) (string, error) {
	var (
		rl  *ResourceLocator
		err error
	)
	if rl, err = Parse(absLink); err != nil {
		return "", err
	}

	if len(rl.SHAAlias) > 0 {
		rl.SHAAlias = version
		return rl.String(), nil
	}

	return absLink, nil
}

// GetRawFormatLink implements ResourceHandler#GetRawFormatLink
func (gh *GitHub) GetRawFormatLink(absLink string) (string, error) {
	var (
		rl  *ResourceLocator
		err error
	)
	if rl, err = Parse(absLink); err != nil {
		return "", err
	}
	if l := rl.GetRaw(); len(l) > 0 {
		return l, nil
	}
	return absLink, nil
}

// GetClient implements resourcehandlers.ResourceHandler#GetClient
func (gh *GitHub) GetClient() httpclient.Client {
	return gh.httpClient
}<|MERGE_RESOLUTION|>--- conflicted
+++ resolved
@@ -81,104 +81,6 @@
 	}
 }
 
-<<<<<<< HEAD
-=======
-// Recursively adds or merges nodes built from flat ResourceLocators list to node.Nodes
-func (gh *GitHub) buildNodes(ctx context.Context, node *api.Node, excludePaths []string, frontMatter map[string]interface{}, excludeFrontMatter map[string]interface{}, depth int32, childResourceLocators []*ResourceLocator, currentDepth int32) ([]*api.Node, error) {
-	var (
-		nodesResult []*api.Node
-		nodePath    string
-	)
-	if node.NodeSelector != nil {
-		nodePath = node.NodeSelector.Path
-	} else if len(node.Source) > 0 {
-		nodePath = node.Source
-	}
-	nodePathRL, err := Parse(nodePath)
-	if err != nil {
-		return nil, err
-	}
-	nodeResourceLocator, err := gh.cache.GetWithInit(ctx, nodePathRL)
-	if nodeResourceLocator == nil || err != nil {
-		panic(fmt.Sprintf("Node is not available as ResourceLocator %v: %v", nodePath, err))
-	}
-	nodePathSegmentsCount := len(strings.Split(nodeResourceLocator.Path, "/"))
-	for _, childResourceLocator := range childResourceLocators {
-		if !hasPathPrefix(childResourceLocator.Path, nodeResourceLocator.Path) {
-			continue
-		}
-		// check if this resource path has to be excluded
-		exclude := false
-		for _, excludePath := range excludePaths {
-			regex, err := regexp.Compile(excludePath)
-			if err != nil {
-				return nil, fmt.Errorf("invalid path exclude expression %s: %w", excludePath, err)
-			}
-			urlString := childResourceLocator.String()
-			if regex.Match([]byte(urlString)) {
-				exclude = true
-				break
-			}
-		}
-		if !exclude {
-			childPathSegmentsCount := len(strings.Split(childResourceLocator.Path, "/"))
-			childName := childResourceLocator.GetName()
-			// 1 sublevel only
-			if (childPathSegmentsCount - nodePathSegmentsCount) == 1 {
-				// folders and .md files only
-				if childResourceLocator.Type == Blob {
-					if !strings.HasSuffix(strings.ToLower(childName), ".md") {
-						continue
-					}
-					// check for frontMatter filter compliance
-					if frontMatter != nil || excludeFrontMatter != nil {
-						// TODO: cache and reuse to avoid redundant reads when the structure nodes are processed
-						// TODO: filter nodes once the content is read & parsed
-						//b, err := gh.Read(ctx, childResourceLocator.String())
-						//if err != nil {
-						//	return nil, err
-						//}
-						selected := true //, err := markdown.MatchFrontMatterRules(b, frontMatter, excludeFrontMatter)
-						//if err != nil {
-						//	return nil, err
-						//}
-						if !selected {
-							continue
-						}
-					}
-				}
-				n := &api.Node{
-					Name:   childName,
-					Source: childResourceLocator.String(),
-				}
-				n.SetParent(node)
-				// recursively build subnodes if entry is sub-tree
-				if childResourceLocator.Type == Tree {
-					if depth > 0 && depth == currentDepth {
-						continue
-					}
-					currentDepth++
-					if childResourceLocators, err = gh.cache.GetSubsetWithInit(ctx, childResourceLocator.String()); err != nil {
-						return nil, err
-					}
-					childNodes, err := gh.buildNodes(ctx, n, excludePaths, frontMatter, excludeFrontMatter, depth, childResourceLocators, currentDepth)
-					if err != nil {
-						return nil, err
-					}
-					if n.Nodes == nil {
-						n.Nodes = make([]*api.Node, 0)
-					}
-					n.Nodes = append(n.Nodes, childNodes...)
-					currentDepth--
-				}
-				nodesResult = append(nodesResult, n)
-			}
-		}
-	}
-	return nodesResult, nil
-}
-
->>>>>>> aa69fb46
 func hasPathPrefix(path, prefix string) bool {
 	if strings.HasPrefix(path, prefix) {
 		if strings.HasSuffix(prefix, "/") {
@@ -321,29 +223,8 @@
 		return nil, err
 	}
 
-<<<<<<< HEAD
 	return BaseResolveNodeSelector(ctx, rl, gh, gh.cache, node, excludePaths, frontMatter, excludeFrontMatter, depth)
-=======
-	childResourceLocators, err := gh.cache.GetSubsetWithInit(ctx, rl.String())
-	if err != nil {
-		return nil, err
-	}
-	childNodes, err := gh.buildNodes(ctx, node, excludePaths, frontMatter, excludeFrontMatter, depth, childResourceLocators, 0)
-	if err != nil {
-		return nil, err
-	}
-	// finally, cleanup folder entries from contentSelectors
-	_node := &api.Node{
-		Nodes: childNodes,
-	}
-	CleanupNodeTree(_node)
-	childNodes = _node.Nodes
-	if childNodes == nil {
-		return []*api.Node{}, nil
-	}
-
-	return childNodes, nil
->>>>>>> aa69fb46
+
 }
 
 // ResolveDocumentation for a given path and return it as a *api.Documentation
